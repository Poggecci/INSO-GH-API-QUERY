--- conflicted
+++ resolved
@@ -17,11 +17,6 @@
 def get_teams(organization: str) -> list[str]:
     params = {"owner": organization}
     response = run_graphql_query(get_teams_query, params)
-<<<<<<< HEAD
-    teams = response["data"]["organization"]["teams"]["nodes"]
-    return [team["name"] for team in teams]
-=======
     teams = response['data']['organization']['teams']['nodes']
     print([team['name'] for team in teams])
-    return [team['name'] for team in teams]
->>>>>>> 0037e117
+    return [team['name'] for team in teams]