from typing import Any
import requests
from src.utils.constants import getToken


<<<<<<< HEAD
def runGraphqlQuery(*, query: str, variables: dict[str, Any] | None = None) -> dict:
=======
def runGraphqlQuery(*, query: str, variables: dict | None = None) -> dict:
    """Execute a GraphQL query against the GitHub API and return the response data.

    This function sends a POST request to GitHub's GraphQL API endpoint with the provided
    query and optional variables. It handles authentication using a bearer token and
    validates the response. If successful, it returns the contents of the "data" field
    from the JSON response.

    Args:
        query: The GraphQL query string to execute.
        variables: Dictionary of variables to pass with the query.
            Defaults to None.

    Returns:
        dict: The contents of the "data" field from the successful GraphQL response.

    Raises:
        ConnectionError: In two cases:
            1. If the HTTP request fails (status code != 200), with the status code
               and response text in the error message.
            2. If the response contains an "errors" field, with the GraphQL error
               details in the error message.

    Example:
        >>> query = '''
        ... query($owner: String!, $name: String!) {
        ...     repository(owner: $owner, name: $name) {
        ...         name
        ...         description
        ...     }
        ... }'''
        >>> variables = {"owner": "octocat", "name": "Hello-World"}
        >>> result = runGraphqlQuery(query=query, variables=variables)
        >>> print(result["repository"]["name"])
        'Hello-World'
    """
>>>>>>> 2f7f2125
    # GitHub GraphQL API endpoint
    url = "https://api.github.com/graphql"
    token = getToken()

    # Set up the request headers
    headers = {
        "Authorization": f"bearer {token}",
        "Content-Type": "application/json",
    }

    # Set up the request payload
    payload = {
        "query": query,
        "variables": variables,
    }

    # Make the request to the GitHub GraphQL API
    response = requests.post(url, headers=headers, json=payload)

    # Check for errors
    if response.status_code != 200:
        raise ConnectionError(
            f"Query failed to run, status code {response.status_code}\n{response.text}"
        )
    response_dict = response.json()
    if "errors" in response_dict:
        raise ConnectionError(f"Error executing query: {response_dict['errors']}")
    return response_dict["data"]<|MERGE_RESOLUTION|>--- conflicted
+++ resolved
@@ -3,9 +3,6 @@
 from src.utils.constants import getToken
 
 
-<<<<<<< HEAD
-def runGraphqlQuery(*, query: str, variables: dict[str, Any] | None = None) -> dict:
-=======
 def runGraphqlQuery(*, query: str, variables: dict | None = None) -> dict:
     """Execute a GraphQL query against the GitHub API and return the response data.
 
@@ -42,7 +39,6 @@
         >>> print(result["repository"]["name"])
         'Hello-World'
     """
->>>>>>> 2f7f2125
     # GitHub GraphQL API endpoint
     url = "https://api.github.com/graphql"
     token = getToken()
