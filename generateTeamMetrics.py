from getTeamMembers import get_team_members
from utils.models import DeveloperMetrics, MilestoneData
from datetime import datetime
from utils.queryRunner import run_graphql_query

get_team_issues = """
query QueryProjectItemsForTeam($owner: String!, $team: String!,
<<<<<<< HEAD
  $nextPage: String)
{
=======
                               $nextPage: String) {
>>>>>>> 11da81a3
  organization(login: $owner) {
    projectsV2(query: $team, first: 100) {
      nodes{
        title
        items(first: 100, after: $nextPage) {
          pageInfo {
            endCursor
            hasNextPage
          }
          nodes {
            content {
              ... on Issue {
                createdAt
                closed
                milestone {
                  title
                }
                assignees(first:20) {
                  nodes{
                    login
                  }
                }
              }
            }
            urgency: fieldValueByName(name:"Urgency") {
              ... on ProjectV2ItemFieldNumberValue {
                number
              }
            }
            difficulty: fieldValueByName(name:"Difficulty") {
              ... on ProjectV2ItemFieldNumberValue {
                number
              }
            }
            modifier: fieldValueByName(name:"Modifier") {
              ... on ProjectV2ItemFieldNumberValue {
                number
              }
            }
          }
        }
      }
    }
  }
}
"""


def getTeamMetricsForMilestone(
<<<<<<< HEAD
    org: str, team: str, milestone: str,
    members: list[str], managers: list[str]
=======
    org: str, team: str, milestone: str, members: list[str],
    managers: list[str], startDate: datetime, endDate: datetime
>>>>>>> 11da81a3
) -> MilestoneData:
    exponentialRatio = 1/(endDate-startDate).days
    milestoneData = MilestoneData()
<<<<<<< HEAD
    milestoneData.devMetrics = {member: DeveloperMetrics()
                                for member in members}

=======
    milestoneData.devMetrics = {member: DeveloperMetrics() for member in members}
>>>>>>> 11da81a3
    params = {"owner": org, "team": team}
    hasAnotherPage = True
    while hasAnotherPage:
        response = run_graphql_query(get_team_issues, params)
        projects: list[dict] = (
            response["data"]["organization"]["projectsV2"]["nodes"]
        )
        project = next(filter(lambda x: x["title"] == team, projects), None)
        if not project:
            raise Exception(
<<<<<<< HEAD
                "Project not found in org. Likely means the project"
                " board doesn't share the same name as the team."
=======
                "Project not found in org. Likely means the project board"
                " doesn't share the same name as the team."
>>>>>>> 11da81a3
            )
        # Extract data
        issues = project["items"]["nodes"]
        for issue in issues:
            # don't count open issues
            if not issue["content"].get("closed", False):
                continue
            if issue["content"].get("milestone", None) is None:
                continue
            if issue["difficulty"] is None or issue["urgency"] is None:
                continue
            if not issue["difficulty"] or not issue["urgency"]:
                continue
            if issue["content"]["milestone"]["title"] != milestone:
                continue
            if issue["modifier"] is None or not issue["modifier"]:
                issue["modifier"] = {"number": 0}
<<<<<<< HEAD
            print(issue["modifier"]["number"])
=======
>>>>>>> 11da81a3
            workedOnlyByManager = True
            # attribute points to correct developer
            numberAssignees = len(issue["content"]["assignees"]["nodes"])
            for dev in issue["content"]["assignees"]["nodes"]:
<<<<<<< HEAD
                if dev["login"] not in members:
                    raise Exception(
                        f"Task assigned to developer {dev['login']} not"
                        " belonging to the team"
                    )
=======
                try:
                    if dev["login"] not in members:
                        raise Exception(
                            f"Task assigned to developer {dev['login']} not"
                            " belonging to the team"
                        )
                except Exception as e:
                    print(e)
                    continue
>>>>>>> 11da81a3
                if dev["login"] not in managers:
                    workedOnlyByManager = False
                if dev["login"] in managers:
                    continue  # don't count manager metrics
                # P = Po(1-r)^t
                # Po = initial point value
                # r = 1/<how many days to complete milestone>
                # t = <amount of days from when issue was created vs the start date of milestone>
                createdAt = datetime.fromisoformat(issue["content"]["createdAt"])
                timePower = createdAt - startDate
                milestoneData.devMetrics[dev["login"]].pointsClosed += (
                    (issue["difficulty"]["number"] * issue["urgency"]["number"]
                     + issue["modifier"]["number"])
<<<<<<< HEAD
                    / numberAssignees
                )
            if not workedOnlyByManager:
                milestoneData.totalPointsClosed += (
                    issue["difficulty"]["number"] * issue["urgency"]["number"]
                    + issue["modifier"]["number"]
=======
                    * pow(1-exponentialRatio, timePower.days) / numberAssignees
                )
            if not workedOnlyByManager:
                milestoneData.totalPointsClosed += (
                    (issue["difficulty"]["number"] * issue["urgency"]["number"]
                     + issue["modifier"]["number"])
                    * pow(1-exponentialRatio, timePower.days)
>>>>>>> 11da81a3
                )

        hasAnotherPage = project["items"]["pageInfo"]["hasNextPage"]
        if hasAnotherPage:
            params["nextPage"] = project["items"]["pageInfo"]["endCursor"]

    for member in members:
        if milestoneData.totalPointsClosed == 0:
            milestoneData.devMetrics[member].percentContribution = 0
        else:
            pointsClosed = milestoneData.devMetrics[member].pointsClosed
            milestoneData.devMetrics[member].percentContribution = (
                pointsClosed / milestoneData.totalPointsClosed * 100
            )
    return milestoneData


if __name__ == "__main__":
    import sys

    if len(sys.argv) < 3:
        exit(0)
    _, org, milestone, *_ = sys.argv
    # idk why this isn't working, so hardcode for now.
    # Kinda had to anyway cuz managers are hard coded rn
    # teams = get_teams(org)
    teams_and_managers = {"College Toolbox": ["EdwinC1339", "Ryan8702"]}
    for team, managers in teams_and_managers.items():
        print(f"Team: {team}")
        print(f"Managers: {managers}")
        members = get_team_members(org, team)
        print(
            getTeamMetricsForMilestone(
                org=org,
                team=team,
                milestone=milestone,
                members=members,
                managers=managers,
            )
        )<|MERGE_RESOLUTION|>--- conflicted
+++ resolved
@@ -5,12 +5,7 @@
 
 get_team_issues = """
 query QueryProjectItemsForTeam($owner: String!, $team: String!,
-<<<<<<< HEAD
-  $nextPage: String)
-{
-=======
                                $nextPage: String) {
->>>>>>> 11da81a3
   organization(login: $owner) {
     projectsV2(query: $team, first: 100) {
       nodes{
@@ -60,23 +55,14 @@
 
 
 def getTeamMetricsForMilestone(
-<<<<<<< HEAD
-    org: str, team: str, milestone: str,
-    members: list[str], managers: list[str]
-=======
     org: str, team: str, milestone: str, members: list[str],
     managers: list[str], startDate: datetime, endDate: datetime
->>>>>>> 11da81a3
 ) -> MilestoneData:
     exponentialRatio = 1/(endDate-startDate).days
     milestoneData = MilestoneData()
-<<<<<<< HEAD
     milestoneData.devMetrics = {member: DeveloperMetrics()
                                 for member in members}
 
-=======
-    milestoneData.devMetrics = {member: DeveloperMetrics() for member in members}
->>>>>>> 11da81a3
     params = {"owner": org, "team": team}
     hasAnotherPage = True
     while hasAnotherPage:
@@ -87,13 +73,8 @@
         project = next(filter(lambda x: x["title"] == team, projects), None)
         if not project:
             raise Exception(
-<<<<<<< HEAD
-                "Project not found in org. Likely means the project"
-                " board doesn't share the same name as the team."
-=======
                 "Project not found in org. Likely means the project board"
                 " doesn't share the same name as the team."
->>>>>>> 11da81a3
             )
         # Extract data
         issues = project["items"]["nodes"]
@@ -111,21 +92,10 @@
                 continue
             if issue["modifier"] is None or not issue["modifier"]:
                 issue["modifier"] = {"number": 0}
-<<<<<<< HEAD
-            print(issue["modifier"]["number"])
-=======
->>>>>>> 11da81a3
             workedOnlyByManager = True
             # attribute points to correct developer
             numberAssignees = len(issue["content"]["assignees"]["nodes"])
             for dev in issue["content"]["assignees"]["nodes"]:
-<<<<<<< HEAD
-                if dev["login"] not in members:
-                    raise Exception(
-                        f"Task assigned to developer {dev['login']} not"
-                        " belonging to the team"
-                    )
-=======
                 try:
                     if dev["login"] not in members:
                         raise Exception(
@@ -135,7 +105,6 @@
                 except Exception as e:
                     print(e)
                     continue
->>>>>>> 11da81a3
                 if dev["login"] not in managers:
                     workedOnlyByManager = False
                 if dev["login"] in managers:
@@ -149,14 +118,6 @@
                 milestoneData.devMetrics[dev["login"]].pointsClosed += (
                     (issue["difficulty"]["number"] * issue["urgency"]["number"]
                      + issue["modifier"]["number"])
-<<<<<<< HEAD
-                    / numberAssignees
-                )
-            if not workedOnlyByManager:
-                milestoneData.totalPointsClosed += (
-                    issue["difficulty"]["number"] * issue["urgency"]["number"]
-                    + issue["modifier"]["number"]
-=======
                     * pow(1-exponentialRatio, timePower.days) / numberAssignees
                 )
             if not workedOnlyByManager:
@@ -164,7 +125,6 @@
                     (issue["difficulty"]["number"] * issue["urgency"]["number"]
                      + issue["modifier"]["number"])
                     * pow(1-exponentialRatio, timePower.days)
->>>>>>> 11da81a3
                 )
 
         hasAnotherPage = project["items"]["pageInfo"]["hasNextPage"]
